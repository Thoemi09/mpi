--- conflicted
+++ resolved
@@ -19,15 +19,9 @@
 
 source_suffix = '.rst'
 
-<<<<<<< HEAD
-project = u'NDA - An example triqs application'
-copyright = u'2018 - The TRIQS Developers'
-version = '@NDA_VERSION'
-=======
 project = u'APP4TRIQS - An example triqs application'
 copyright = u'2017-2018 N. Wentzell, O. Parcollet 2018-2019 The Simons Foundation, authors: N. Wentzell, D. Simons, H. Strand, O. Parcollet'
 version = '@APP4TRIQS_VERSION@'
->>>>>>> d56ff99e
 
 mathjax_path = "@TRIQS_MATHJAX_PATH@/MathJax.js?config=default"
 templates_path = ['@PROJECT_SOURCE_DIR@/doc/_templates']
@@ -35,15 +29,6 @@
 html_theme = 'triqs'
 html_theme_path = ['@TRIQS_THEMES_PATH@']
 html_show_sphinx = False
-<<<<<<< HEAD
-html_context = {'header_title': 'nda',
-                'header_subtitle': 'An example application using cpp2py and triqs',
-                'header_links': [['Install', 'install'],
-                                 ['Documentation', 'documentation'],
-                                 ['Issues', 'issues'],
-                                 ['About nda', 'about']]}
-html_static_path = ['@CMAKE_SOURCE_DIR@/doc/_static']
-=======
 html_context = {'header_title': 'app4triqs',
                 'header_subtitle': 'An example application using cpp2py and <a class="triqs" style="font-size: 12px" href="https://triqs.github.io">TRIQS</a>',
                 'header_links': [['Install', 'install'],
@@ -51,9 +36,8 @@
                                  ['Issues', 'issues'],
                                  ['About app4triqs', 'about']]}
 html_static_path = ['@PROJECT_SOURCE_DIR@/doc/_static']
->>>>>>> d56ff99e
 html_sidebars = {'index': ['sideb.html', 'searchbox.html']}
 
-htmlhelp_basename = 'NDAdoc'
+htmlhelp_basename = 'APP4TRIQSdoc'
 
 intersphinx_mapping = {'python': ('http://docs.python.org/2.7', None), 'triqslibs': ('https://triqs.github.io/triqs/latest', None)}