# -*- coding: utf-8 -*-
#
# documentation build configuration file

import sys
sys.path.insert(0, "@CMAKE_CURRENT_SOURCE_DIR@/sphinxext/autorun")
sys.path.insert(0, "@CMAKE_CURRENT_SOURCE_DIR@/sphinxext/numpydoc")

extensions = ['sphinx.ext.autodoc',
              'sphinx.ext.mathjax',
              'sphinx.ext.intersphinx',
              'sphinx.ext.doctest',
              'sphinx.ext.todo',
              'sphinx.ext.viewcode',
              'sphinx.ext.autosummary',
              'sphinx.ext.githubpages',
              'matplotlib.sphinxext.plot_directive',
              'autorun',
              'numpydoc']

source_suffix = '.rst'

<<<<<<< HEAD
project = 'MPI - A high-level C++ Interface'
copyright = '2017-2018 O. Parcollet 2019-2020 The Simons Foundation, authors: N. Wentzell, O. Parcollet'
=======
project = '@PROJECT_NAME@'
>>>>>>> ae3feed6
version = '@PROJECT_VERSION@'

copyright = '2017-2018 N. Wentzell, O. Parcollet 2018-2019 The Simons Foundation, authors: N. Wentzell, D. Simons, H. Strand, O. Parcollet'

mathjax_path = "https://raw.githubusercontent.com/mathjax/MathJax/2.7.8/MathJax.js"
templates_path = ['@CMAKE_CURRENT_SOURCE_DIR@/_templates']

html_theme = 'triqs'
html_theme_path = ['@CMAKE_CURRENT_SOURCE_DIR@/themes']
html_show_sphinx = False
<<<<<<< HEAD
html_context = {'header_title': 'mpi',
                'header_subtitle': 'An example application using cpp2py and <a class="triqs" style="font-size: 12px" href="https://triqs.github.io">TRIQS</a>',
                'header_links': [['Install', 'install'],
                                 ['Documentation', 'documentation'],
                                 ['Issues', 'issues'],
                                 ['About mpi', 'about']]}
html_static_path = ['@CMAKE_CURRENT_SOURCE_DIR@/_static']
html_sidebars = {'index': ['sideb.html', 'searchbox.html']}

htmlhelp_basename = 'MPIdoc'
=======
html_context = {'header_title': '@PROJECT_NAME@',
                'header_subtitle': 'An example application using cpp2py',
                'header_links': [['Install', 'install'],
                                 ['Documentation', 'documentation'],
                                 ['Issues', 'issues'],
                                 ['About @PROJECT_NAME@', 'about']]}
html_static_path = ['@CMAKE_CURRENT_SOURCE_DIR@/_static']
html_sidebars = {'index': ['sideb.html', 'searchbox.html']}

htmlhelp_basename = '@PROJECT_NAME@doc'
>>>>>>> ae3feed6

intersphinx_mapping = {'python': ('http://docs.python.org/2.7', None)}<|MERGE_RESOLUTION|>--- conflicted
+++ resolved
@@ -20,15 +20,10 @@
 
 source_suffix = '.rst'
 
-<<<<<<< HEAD
-project = 'MPI - A high-level C++ Interface'
-copyright = '2017-2018 O. Parcollet 2019-2020 The Simons Foundation, authors: N. Wentzell, O. Parcollet'
-=======
-project = '@PROJECT_NAME@'
->>>>>>> ae3feed6
+project = '@PROJECT_NAME@ - A high-level C++ Interface'
 version = '@PROJECT_VERSION@'
 
-copyright = '2017-2018 N. Wentzell, O. Parcollet 2018-2019 The Simons Foundation, authors: N. Wentzell, D. Simons, H. Strand, O. Parcollet'
+copyright = '2017-2018 O. Parcollet 2019-2020 The Simons Foundation, authors: N. Wentzell, O. Parcollet'
 
 mathjax_path = "https://raw.githubusercontent.com/mathjax/MathJax/2.7.8/MathJax.js"
 templates_path = ['@CMAKE_CURRENT_SOURCE_DIR@/_templates']
@@ -36,20 +31,8 @@
 html_theme = 'triqs'
 html_theme_path = ['@CMAKE_CURRENT_SOURCE_DIR@/themes']
 html_show_sphinx = False
-<<<<<<< HEAD
-html_context = {'header_title': 'mpi',
-                'header_subtitle': 'An example application using cpp2py and <a class="triqs" style="font-size: 12px" href="https://triqs.github.io">TRIQS</a>',
-                'header_links': [['Install', 'install'],
-                                 ['Documentation', 'documentation'],
-                                 ['Issues', 'issues'],
-                                 ['About mpi', 'about']]}
-html_static_path = ['@CMAKE_CURRENT_SOURCE_DIR@/_static']
-html_sidebars = {'index': ['sideb.html', 'searchbox.html']}
-
-htmlhelp_basename = 'MPIdoc'
-=======
 html_context = {'header_title': '@PROJECT_NAME@',
-                'header_subtitle': 'An example application using cpp2py',
+                'header_subtitle': 'A high-level C++ Interface',
                 'header_links': [['Install', 'install'],
                                  ['Documentation', 'documentation'],
                                  ['Issues', 'issues'],
@@ -58,6 +41,5 @@
 html_sidebars = {'index': ['sideb.html', 'searchbox.html']}
 
 htmlhelp_basename = '@PROJECT_NAME@doc'
->>>>>>> ae3feed6
 
 intersphinx_mapping = {'python': ('http://docs.python.org/2.7', None)}