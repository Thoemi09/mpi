# Generate the sphinx config file
configure_file(${CMAKE_CURRENT_SOURCE_DIR}/conf.py.in ${CMAKE_CURRENT_BINARY_DIR}/conf.py @ONLY)

# -----------------------------------------------------------------------------
# Create an optional target that allows us to regenerate the C++ doc with c++2rst
# -----------------------------------------------------------------------------
<<<<<<< HEAD
foreach(t nda_c)
  get_property(INCLUDE_DIRS TARGET ${t} PROPERTY INTERFACE_INCLUDE_DIRECTORIES)
  get_property(SYSTEM_INCLUDE_DIRS TARGET ${t} PROPERTY INTERFACE_SYSTEM_INCLUDE_DIRECTORIES)
  if(SYTEM_INCLUDE_DIRS)
    list(REMOVE_ITEM INCLUDE_DIRS ${SYSTEM_INCLUDE_DIRS})
  endif()
  foreach(DIR ${INCLUDE_DIRS})
    set(CPP2RST_INCLUDE_FLAGS ${CPP2RST_INCLUDE_FLAGS} -I${DIR})
  endforeach()
  foreach(DIR ${SYSTEM_INCLUDE_DIRS})
    set(CPP2RST_INCLUDE_FLAGS ${CPP2RST_INCLUDE_FLAGS} -isystem=${DIR})
  endforeach()
  get_property(COMPILE_OPTIONS TARGET ${t} PROPERTY INTERFACE_COMPILE_OPTIONS)
  set(CPP2RST_CXXFLAGS ${CPP2RST_CXXFLAGS} ${COMPILE_OPTIONS})
endforeach()

=======
>>>>>>> 7d7e7417
add_custom_target(docs_cpp2rst)
include(${PROJECT_SOURCE_DIR}/share/cmake/extract_flags.cmake)
extract_flags(app4triqs_c)
separate_arguments(app4triqs_c_CXXFLAGS)
macro(generate_docs header_file)
  add_custom_command(
    TARGET docs_cpp2rst
    COMMAND rm -rf ${CMAKE_CURRENT_SOURCE_DIR}/cpp2rst_generated
    COMMAND
      c++2rst
      ${header_file}
      -N nda
      --output_directory ${CMAKE_CURRENT_SOURCE_DIR}/cpp2rst_generated
      -I${PROJECT_SOURCE_DIR}/c++
      --cxxflags="${app4triqs_c_CXXFLAGS}"
  )
endmacro(generate_docs)

generate_docs(${PROJECT_SOURCE_DIR}/c++/nda/nda.hpp)

# --------------------------------------------------------
# Build & Run the C++ doc examples and capture the output
# --------------------------------------------------------

add_custom_target(docs_example_output)
file(GLOB_RECURSE ExampleList RELATIVE ${CMAKE_CURRENT_SOURCE_DIR} *.cpp)
foreach(example ${ExampleList})
  get_filename_component(f ${example} NAME_WE)
  get_filename_component(d ${example} DIRECTORY)
  add_executable(doc_${f} EXCLUDE_FROM_ALL ${example})
  set_property(TARGET doc_${f} PROPERTY RUNTIME_OUTPUT_DIRECTORY ${d})
  add_custom_command(TARGET doc_${f}
   COMMAND doc_${f} > ${CMAKE_CURRENT_SOURCE_DIR}/${d}/${f}.output 2>/dev/null
   WORKING_DIRECTORY ${d}
  )
  add_dependencies(docs_example_output doc_${f})
endforeach()

# ---------------------------------
# Top Sphinx target
# ---------------------------------
# Sphinx has internal caching, always run it
add_custom_target(docs_sphinx ALL)
add_custom_command(
  TARGET docs_sphinx
  COMMAND PYTHONPATH=${CMAKE_BINARY_DIR}/python:$ENV{PYTHONPATH} sphinx-build -c . -j8 -b html ${CMAKE_CURRENT_SOURCE_DIR} html
)

option(Sphinx_Only "When building the documentation, skip the Python Modules and the generation of C++ Api and example outputs" OFF)
if(NOT Sphinx_Only)
<<<<<<< HEAD
=======
  # Autodoc usage requires the python modules to be built first
  get_property(CPP2PY_MODULES_LIST GLOBAL PROPERTY CPP2PY_MODULES_LIST)
  if(CPP2PY_MODULES_LIST)
    add_dependencies(docs_sphinx ${CPP2PY_MODULES_LIST})
  endif()

>>>>>>> 7d7e7417
  # Generation of C++ Api and Example Outputs
  add_dependencies(docs_sphinx docs_cpp2rst docs_example_output)
endif()

# ---------------------------------
# Install
# ---------------------------------
install(DIRECTORY ${CMAKE_CURRENT_BINARY_DIR}/html/ COMPONENT documentation DESTINATION share/doc/nda
  FILES_MATCHING
  REGEX "\\.(html|pdf|png|gif|jpg|svg|js|xsl|css|py|txt|inv|bib)$"
  PATTERN "_*"
)<|MERGE_RESOLUTION|>--- conflicted
+++ resolved
@@ -4,25 +4,6 @@
 # -----------------------------------------------------------------------------
 # Create an optional target that allows us to regenerate the C++ doc with c++2rst
 # -----------------------------------------------------------------------------
-<<<<<<< HEAD
-foreach(t nda_c)
-  get_property(INCLUDE_DIRS TARGET ${t} PROPERTY INTERFACE_INCLUDE_DIRECTORIES)
-  get_property(SYSTEM_INCLUDE_DIRS TARGET ${t} PROPERTY INTERFACE_SYSTEM_INCLUDE_DIRECTORIES)
-  if(SYTEM_INCLUDE_DIRS)
-    list(REMOVE_ITEM INCLUDE_DIRS ${SYSTEM_INCLUDE_DIRS})
-  endif()
-  foreach(DIR ${INCLUDE_DIRS})
-    set(CPP2RST_INCLUDE_FLAGS ${CPP2RST_INCLUDE_FLAGS} -I${DIR})
-  endforeach()
-  foreach(DIR ${SYSTEM_INCLUDE_DIRS})
-    set(CPP2RST_INCLUDE_FLAGS ${CPP2RST_INCLUDE_FLAGS} -isystem=${DIR})
-  endforeach()
-  get_property(COMPILE_OPTIONS TARGET ${t} PROPERTY INTERFACE_COMPILE_OPTIONS)
-  set(CPP2RST_CXXFLAGS ${CPP2RST_CXXFLAGS} ${COMPILE_OPTIONS})
-endforeach()
-
-=======
->>>>>>> 7d7e7417
 add_custom_target(docs_cpp2rst)
 include(${PROJECT_SOURCE_DIR}/share/cmake/extract_flags.cmake)
 extract_flags(app4triqs_c)
@@ -73,15 +54,6 @@
 
 option(Sphinx_Only "When building the documentation, skip the Python Modules and the generation of C++ Api and example outputs" OFF)
 if(NOT Sphinx_Only)
-<<<<<<< HEAD
-=======
-  # Autodoc usage requires the python modules to be built first
-  get_property(CPP2PY_MODULES_LIST GLOBAL PROPERTY CPP2PY_MODULES_LIST)
-  if(CPP2PY_MODULES_LIST)
-    add_dependencies(docs_sphinx ${CPP2PY_MODULES_LIST})
-  endif()
-
->>>>>>> 7d7e7417
   # Generation of C++ Api and Example Outputs
   add_dependencies(docs_sphinx docs_cpp2rst docs_example_output)
 endif()
