---
name: Feature request
about: Suggest an idea for this project
title: Feature request
labels: feature

---

### Summary

One paragraph explanation of the feature.

### Motivation

Why is this feature of general interest?

### Implementation

<<<<<<< HEAD
A clear and concise description of the alternative solutions you've considered.
Be sure to explain why the existing customizability of nda isn't suitable for this feature.
=======
What user interface do you suggest?
>>>>>>> 7d7e7417

### Formatting

Please use markdown in your issue message. A useful summary of commands can be found [here](https://guides.github.com/pdfs/markdown-cheatsheet-online.pdf).<|MERGE_RESOLUTION|>--- conflicted
+++ resolved
@@ -16,12 +16,7 @@
 
 ### Implementation
 
-<<<<<<< HEAD
-A clear and concise description of the alternative solutions you've considered.
-Be sure to explain why the existing customizability of nda isn't suitable for this feature.
-=======
 What user interface do you suggest?
->>>>>>> 7d7e7417
 
 ### Formatting
 
