add_subdirectory(cmake)

if(NOT IS_SUBPROJECT)

<<<<<<< HEAD
  configure_file(mpi.modulefile.in mpi.modulefile @ONLY)
  configure_file(mpivars.sh.in mpivars.sh @ONLY)

  install(
    FILES
      ${CMAKE_CURRENT_BINARY_DIR}/mpi.modulefile
      ${CMAKE_CURRENT_BINARY_DIR}/mpivars.sh
=======
  configure_file(${PROJECT_NAME}.modulefile.in ${PROJECT_NAME}.modulefile @ONLY)
  configure_file(${PROJECT_NAME}vars.sh.in ${PROJECT_NAME}vars.sh @ONLY)

  install(
    FILES
      ${CMAKE_CURRENT_BINARY_DIR}/${PROJECT_NAME}.modulefile
      ${CMAKE_CURRENT_BINARY_DIR}/${PROJECT_NAME}vars.sh
>>>>>>> ae3feed6
    DESTINATION share
  )

  message(STATUS "***************************************************************")
  message(STATUS "* Use:                                                         ")
  message(STATUS "*                                                              ")
<<<<<<< HEAD
  message(STATUS "*   source ${CMAKE_INSTALL_PREFIX}/share/mpivars.sh            ")
=======
  message(STATUS "*   source ${CMAKE_INSTALL_PREFIX}/share/${PROJECT_NAME}vars.sh      ")
>>>>>>> ae3feed6
  message(STATUS "*                                                              ")
  message(STATUS "* to set up the environment variables                          ")
  message(STATUS "***************************************************************")

endif()<|MERGE_RESOLUTION|>--- conflicted
+++ resolved
@@ -2,15 +2,6 @@
 
 if(NOT IS_SUBPROJECT)
 
-<<<<<<< HEAD
-  configure_file(mpi.modulefile.in mpi.modulefile @ONLY)
-  configure_file(mpivars.sh.in mpivars.sh @ONLY)
-
-  install(
-    FILES
-      ${CMAKE_CURRENT_BINARY_DIR}/mpi.modulefile
-      ${CMAKE_CURRENT_BINARY_DIR}/mpivars.sh
-=======
   configure_file(${PROJECT_NAME}.modulefile.in ${PROJECT_NAME}.modulefile @ONLY)
   configure_file(${PROJECT_NAME}vars.sh.in ${PROJECT_NAME}vars.sh @ONLY)
 
@@ -18,18 +9,13 @@
     FILES
       ${CMAKE_CURRENT_BINARY_DIR}/${PROJECT_NAME}.modulefile
       ${CMAKE_CURRENT_BINARY_DIR}/${PROJECT_NAME}vars.sh
->>>>>>> ae3feed6
     DESTINATION share
   )
 
   message(STATUS "***************************************************************")
   message(STATUS "* Use:                                                         ")
   message(STATUS "*                                                              ")
-<<<<<<< HEAD
-  message(STATUS "*   source ${CMAKE_INSTALL_PREFIX}/share/mpivars.sh            ")
-=======
   message(STATUS "*   source ${CMAKE_INSTALL_PREFIX}/share/${PROJECT_NAME}vars.sh      ")
->>>>>>> ae3feed6
   message(STATUS "*                                                              ")
   message(STATUS "* to set up the environment variables                          ")
   message(STATUS "***************************************************************")
