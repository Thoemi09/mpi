include(external_dependency.cmake)

# Add your dependencies with the function
#
#   external_dependency(name
#       [VERSION <version-number>]
#       [GIT_REPO <url>]
#       [GIT_TAG <tag>]
#       [BUILD_ALWAYS]
#       [EXCLUDE_FROM_ALL]
#   )
#
# Resolve the dependency using the following steps in order.
# If a step was successful, skip the remaining ones.
#
#  1. Use find_package(name [<version-number>])
#     to locate the package in the system.
#     Skip this step if Build_Deps option is set.
#  2. Try to find a directory containing the sources
#     at ${CMAKE_CURRENT_SOURCE_DIR}/name and
#     ${CMAKE_SOURCE_DIR}/deps/name. If found
#     build it as a cmake sub-project.
#  3. If GIT_REPO is provided, git clone the sources,
#     and build them as a cmake sub-project.
#
# Addtional options:
#
#  GIT_TAG - Use this keyword to specify the git-tag, branch or commit hash
#
#  BUILD_ALWAYS - If set, this dependency will always be built from source
#                 and will never be searched in the system.
#
#  EXCLUDE_FROM_ALL - If set, targets of the dependency cmake subproject
#                     will not be included in the ALL target of the project.
#                     In particular the dependency will not be installed.

if(NOT DEFINED Build_Deps)
  set(Build_Deps "IfNotFound" CACHE STRING "Do we build dependencies from source? [Never/Always/IfNotFound]")
else()
  set(Build_Deps_Opts "Never" "Always" "IfNotFound")
  if(NOT ${Build_Deps} IN_LIST Build_Deps_Opts)
    message(FATAL_ERROR "Build_Deps option should be either 'Never', 'Always' or 'IfNotFound'")
  endif()
  set(Build_Deps ${Build_Deps} CACHE STRING "Do we build dependencies from source? [Never/Always/IfNotFound]")
  if(NOT IS_SUBPROJECT AND NOT Build_Deps STREQUAL "Always" AND (ASAN OR UBSAN))
    message(WARNING "For builds with llvm sanitizers (ASAN/UBSAN) it is recommended to use -DBuild_Deps=Always to avoid false positives.")
  endif()
endif()

# -- Cpp2Py --
if(Build_Documentation)
  external_dependency(Cpp2Py
    GIT_REPO https://github.com/TRIQS/cpp2py
    VERSION 2.0
    GIT_TAG master
    BUILD_ALWAYS
    EXCLUDE_FROM_ALL
  )
endif()

# -- GTest --
external_dependency(GTest
  GIT_REPO https://github.com/google/googletest
  GIT_TAG release-1.10.0
  BUILD_ALWAYS
  EXCLUDE_FROM_ALL
)

<<<<<<< HEAD
# -- itertools --
external_dependency(itertools
  GIT_REPO https://github.com/TRIQS/itertools
  VERSION 1.0
  GIT_TAG 1.0.x
=======
# -- h5 --
external_dependency(h5
  GIT_REPO https://github.com/TRIQS/h5
  GIT_TAG unstable
>>>>>>> fad8bde8
)<|MERGE_RESOLUTION|>--- conflicted
+++ resolved
@@ -66,16 +66,9 @@
   EXCLUDE_FROM_ALL
 )
 
-<<<<<<< HEAD
 # -- itertools --
 external_dependency(itertools
   GIT_REPO https://github.com/TRIQS/itertools
   VERSION 1.0
   GIT_TAG 1.0.x
-=======
-# -- h5 --
-external_dependency(h5
-  GIT_REPO https://github.com/TRIQS/h5
-  GIT_TAG unstable
->>>>>>> fad8bde8
 )