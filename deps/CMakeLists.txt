--- conflicted
+++ resolved
@@ -46,23 +46,6 @@
   endif()
 endif()
 
-<<<<<<< HEAD
-# -- GTest --
-external_dependency(GTest
-  GIT_REPO https://github.com/google/googletest
-  GIT_TAG release-1.10.0
-  BUILD_ALWAYS
-  EXCLUDE_FROM_ALL
-)
-
-# -- itertools --
-external_dependency(itertools
-  GIT_REPO https://github.com/TRIQS/itertools
-  GIT_TAG unstable
-)
-
-=======
->>>>>>> ae3feed6
 # -- Cpp2Py --
 if(Build_Documentation)
   external_dependency(Cpp2Py
@@ -82,8 +65,8 @@
   EXCLUDE_FROM_ALL
 )
 
-# -- h5 --
-external_dependency(h5
-  GIT_REPO https://github.com/TRIQS/h5
+# -- itertools --
+external_dependency(itertools
+  GIT_REPO https://github.com/TRIQS/itertools
   GIT_TAG unstable
 )